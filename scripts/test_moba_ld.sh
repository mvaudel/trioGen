--- conflicted
+++ resolved
@@ -18,10 +18,6 @@
 
     echo "Processing chromosome $chr"
 
-<<<<<<< HEAD
-    java -Xmx124G -cp bin/triogen-0.4.0-beta/triogen-0.4.0-beta.jar no.uib.triogen.cmd.ld.LdMatrix -g $vcfFolder/$chr.vcf.gz -gf 1 -f $trioFile -o $outputFolder/chr_$chr
-=======
-echo    java -Xmx32G -cp bin/triogen-0.3.0-beta/triogen-0.3.0-beta.jar no.uib.triogen.cmd.ld.LdMatrix -g $vcfFolder/$chr.vcf.gz -gf 1 -f $trioFile -o $outputFolder/chr_$chr -nv 32
->>>>>>> 3d87189c
+    java -Xmx124G -cp bin/triogen-0.4.0-beta/triogen-0.4.0-beta.jar no.uib.triogen.cmd.ld.LdMatrix -g $vcfFolder/$chr.vcf.gz -gf 1 -f $trioFile -o $outputFolder/chr_$chr -nv 32
 
 done